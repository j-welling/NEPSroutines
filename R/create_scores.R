#' Create scores
#'
#' @param resp  data.frame; contains item responses with items as variables and
#'   persons as rows; y in {0, 1} for binary data and y in {0, 1, ... k-1} for
#'   polytomous responses with k categories; missing values (default -999 to -1)
#'   are coded as NA internally; additionally includes ID_t as a person identifier
#'   and all variables that are further defined in the function arguments
#' @param vars  data.frame; contains information about items with items as rows;
#'   includes variable 'item' containing item names; additionally includes all
#'   variables that are further defined in the function arguments
#' @param scoring  string; defines name of numerical variable in vars that
#'   contains the scoring factor to be applied to loading matrix; can be NULL for
#'   Rasch model
#' @param score_name character; name of the scores -- WITHOUT extension (e.g.,
#'   reg4 instead of reg4_sc1 or mag12 instead of mag12_sc1u)
#' @param xsi_fixed named numerical vector; contains fixed item difficulties as
#'   elements and item names as names of elements
#' @param rotation character vector; contains the variable name indicating the
#'   test rotation
#' @param select  string; defines name of logical variable in vars that indicates
#'   which items to use for the analysis
#' @param valid  string; defines name of logical variable in resp that indicates
#'   (in)valid cases
#' @param mvs  named integer vector; contains user-defined missing values
#' @param missing_by_design  numeric; user defined missing value for missing by
#' design (is necessary for calculating N_administered)
#' @param wle logical; whether to estimate WLEs
#' @param sum_score logical; whether to calculate sum scores
#' @param sum_select string; defines name of logical variable in vars that indicates
#'   which items to use for the analysis
#'   (if identical to select, argument can be empty)
#' @param num_cat string; defines name of numeric variable in vars that indicates
#'  the maximum number of response options for the items
#' @param metap logical; whether to calculate metacognition score
#' @param meta_select string; defines name of logical variable in vars that
#'   indicates which items to use for the meta cognition analysis
#'   (if identical to select, argument can be empty)
#' @param meta_variable  string; defines name of meta competence variable in resp
#' @param meta_score_name string; name of the meta competence scores -- WITHOUT
#'   extension (e.g., reg4 instead of reg4_sc1 or mag12 instead of mag12_sc1u)
#' @param control_tam list; control argument as passed to tam.mml.mfr()
#' @param control_wle list; can contain Msteps and/or convM as to pass to tam.wle()
#'    as elements of the list
#' @param pweights numeric vector; person weights for current measurement point
#'   passed to TAM-functions
#' @param poly2dich  logical; indicates whether count only correctly scored
#'   binary or FULLY correctly scored PC items
# #' @param resp_prev data.frame with responses of first measurement wave,
# #'    a person identifier; may also include a WLE as given in wid
# #' @param resp_link data.frame with responses of link sample,
# #'    a person identifier;
# #' @param vars_prev data.frame; contains information about items of previous
# #' measurement wave with items as rows; includes variable 'item' containing item
# #' names and may include variable with item scoring
# #' @param vars_link data.frame; contains information about items of link study
# #' with items as rows; includes variable 'item' containing item names and may
# #' include variable with item scoring; required if anchor group design is used
# #' @param select_prev character; contains name of logical variable in vars_prev
# #' identifying the item set for the previous measurement wave
# #' @param select_link character; contains name of logical variable in vars_link
# #' identifying the item set for the link study; required if anchor group design
# #' is used
# #' @param valid_prev string; defines name of logical variable in resp_prev that
# #' indicates (in)valid cases for the previous measurement wave
# #' @param valid_link string; defines name of logical variable in resp_link that
# #' indicates (in)valid cases for the link study; optional variable for anchor
# #' group design
# #' @param pweights_prev numeric vector; person weights for previous
# #'   measurement point passed to TAM-functions
# #' @param pweights_link numeric vector; person weights for link study
# #'   passed to TAM-functions
# #' @param scoring_prev  numeric; named vector with the scoring factors to
# #'   be applied to the loading matrix of the previous measurement point; can be
# #'   NULL for the Rasch model
# #' @param scoring_link  numeric; named vector with the scoring factors to
# #'   be applied to the loading matrix of the link study; can be NULL for the
# #'   Rasch model
# #' @param anchors  character; data.frame with two columns including the link
# #'   items; for anchor item designs the first column refers to the previous
# #'   measurement time point and the second column to the current measurement
# #'   time point; for anchor group designs the first column refers to the main
# #'   sample (for both time points) and the second column refers to the link
# #'   sample; if NULL, all common items are used
# #' @param longitudinal  logical; do within cohort linking (TRUE) or between
# #'   cohort linking (FALSE)
# #' @param print  logical; whether results shall be printed to console
#' @param save  logical; whether results shall be saved to hard drive
#' @param return  logical; whether results shall be returned
# #' @param overwrite logical; whether to overwrite existing file when saving table
#' @param name_group  string; defines name of group used in analysis (e.g. 'easy')
#' @param path_results  string; defines path to folder where results shall be
#'   saved
# #' @param path_table  string; defines path to folder where tables shall be saved
# #' @param do_dim logical; whether to do dimensionality analysis for linking
# #' @param do_dif logical; whether to do dif analysis for linking
# #' @param dif_threshold numeric; threshold under which DIF in common link items
# #'   is accepted; defaults to .5
# #' @param wid variable name used as WLE identifier in first measurement wave
# #' @param snodes snodes as passed to the TAM function for the dimensionality
# #'   analyses
# #' @param maxiter maximum number of iterations as passed to the TAM function
# #'   for the dimensionality analyses
# #' @param digits  numeric; number of decimal places for rounding
# #' @param verbose  logical; verbose as passed to the TAM function
#' @param warn  logical; whether to print warnings
#'
#' @export
create_scores <- function(resp, vars, select, scoring = NULL,
                          score_name = 'score', num_cat = 'num_cat',
                          xsi_fixed = NULL, rotation = NULL, valid = NULL,
                          mvs = NULL, missing_by_design = -54, wle = TRUE,
                          sum_score = FALSE, sum_select = NULL,
                          metap = FALSE, meta_variable = NULL,
                          meta_score_name = NULL, meta_select = NULL,
                          control_tam = NULL, control_wle = NULL,
                          pweights = NULL, poly2dich = TRUE,
                          # resp_prev = NULL, resp_link = NULL,                 # commented out because linking is not yet implemented
                          # vars_prev = NULL, vars_link = NULL,                 # commented out because linking is not yet implemented
                          # select_prev = NULL, select_link = NULL,             # commented out because linking is not yet implemented
                          # valid_prev = NULL, valid_link = NULL,               # commented out because linking is not yet implemented
                          # scoring_prev = NULL, scoring_link = NULL,           # commented out because linking is not yet implemented
                          # pweights_prev = NULL, pweights_link = NULL,         # commented out because linking is not yet implemented
                          # anchors = NULL, longitudinal = TRUE,                # commented out because linking is not yet implemented
                          save = TRUE, return = FALSE, #print = TRUE,           # commented out because linking is not yet implemented
                          name_group = NULL, #overwrite = FALSE,                # commented out because linking is not yet implemented
                          #path_table = "Tables",                   # commented out because linking is not yet implemented
                          path_results = "Results",
                          #do_dim = TRUE, do_dif = TRUE,                        # commented out because linking is not yet implemented
                          #dif_threshold = .5, wid = NULL,                      # commented out because linking is not yet implemented
                          #snodes = 5000, maxiter = 10000,                      # commented out because linking is not yet implemented
                          # digits = 3, verbose = TRUE,                         # commented out because linking is not yet implemented
                          warn = TRUE) {


  if (!is.null(scoring))
    scaling:::check_numerics(vars, "vars", scoring, check_invalid = TRUE)

  if (sum_score | metap)
    scaling:::check_variables(vars, "vars", num_cat)

  if (warn) scaling:::is_null_mvs_valid(mvs = mvs, valid = valid)

  ################################## Linking ##################################

  # # Estimate linked WLEs and SEs
  # if (wle & !is.null(resp_prev)) {
  #   linked_scores <-
  #     scaling:::linking(
  #       resp_curr = resp,
  #       resp_prev = resp_prev,
  #       resp_link = resp_link,
  #       vars_curr = vars,
  #       vars_prev = vars_prev,
  #       vars_link = vars_link,
  #       select_curr = select,
  #       select_prev = select_prev,
  #       select_link = select_link,
  #       valid_curr = valid,
  #       valid_prev = valid_prev,
  #       valid_link = valid_link,
  #       scoring_curr = scoring,
  #       scoring_prev = scoring_prev,
  #       scoring_link = scoring_link,
  #       anchors = anchors,
  #       mvs = mvs,
  #       longitudinal = longitudinal,
  #       overwrite = overwrite,
  #       verbose = verbose,
  #       path_table = path_table,
  #       path_results = path_results,
  #       return = return, print = print, save = save,
  #       dif_threshold = dif_threshold,
  #       wid = wid, snodes = snodes, maxiter = maxiter,
  #       digits = digits,
  #       pweights_curr = pweights,
  #       pweights_prev = pweights_prev,
  #       pweights_link = pweights_link,
  #       control_tam = control_tam,
  #       do_dim = do_dim, do_dif = do_dif,
  #       warn = warn
  #     )
  #   wles_linked <- linked_scores$link_results$wle_linked
  #   names(wles_linked) <- c("ID_t", paste0(score_name, c("_sc1u", "_sc2u")))
  # } else {
  #   wles_linked <- NULL
  #   linked_scores <- NULL
  # }

  #############################################################################

  # Estimate (unrotated) WLEs and SEs
  if (wle) {

    # Test data
    scaling:::check_logicals(vars, "vars", select, warn = warn)
    scaling:::check_logicals(resp, "resp", valid, warn = warn)
    scaling:::check_items(vars$item[vars[[select]]])
    scaling:::check_numerics(resp, "resp", vars$item[vars[[select]]])
    scaling:::check_pid(resp$ID_t)

    if (is.null(rotation) | (!is.null(rotation) & is.null(xsi_fixed))) {
      fit <- scaling:::irt_analysis( # hier könnte man irt_model() anstatt irt_analysis() verwenden --> spart Berechnungszeit
        resp = resp,
        vars = vars,
        select = select,
        valid = valid,
        mvs = mvs,
        missing_by_design = missing_by_design,
        scoring = scoring,
        xsi_fixed_1p = xsi_fixed,
        verbose = FALSE,
        warn = warn,
        return = TRUE,
        plots = FALSE,
        save = FALSE,
        print = FALSE,
        control_tam = control_tam,
        control_wle = control_wle,
        pweights = pweights,
        test = FALSE
      )
      if (is.null(fit$model.1pl)) {
        fit <- fit$model.pcm
      } else {
        fit <- fit$model.1pl
      }
      warn <- FALSE
    }

    if (!is.null(rotation)) {
      if (is.null(xsi_fixed)) {
          xsi_fixed <- fit$mod$xsi$xsi
          names(xsi_fixed) <- row.names(fit$mod$xsi)
      }
      mod_wles <- scaling:::estimate_rotated_wles(
        resp = resp,
        vars = vars,
        select = select,
        valid = valid,
        rotation = rotation,
        mvs = mvs,
        scoring = scoring,
        xsi_fixed = xsi_fixed,
        wle_name = score_name,
        control_tam = control_tam,
        pweights = pweights
      )
        wles <- mod_wles[[2]]
    } else {
      wles <- as.data.frame(fit$wle[, c("pid", "theta", "error")])
      names(wles) <- c("ID_t", paste0(score_name, c("_sc1", "_sc2")))
    }

    # if (!is.null(wles_linked))                                                # commented out because linking is not yet implemented
      # wles <- merge(wles, wles_linked, by = "ID_t", all = TRUE)               # commented out because linking is not yet implemented
  }

  # Estimate sum scores
  if (sum_score) {

    # Select
    if (is.null(sum_select)) {
      sum_select <- select
      warning("No variable 'sum_select' provided for sum scores. All items as ",
              "specified in variable '", select, "' are used instead.")
    }

    # Test data
    scaling:::check_logicals(vars, "vars", sum_select, warn = warn)
    scaling:::check_logicals(resp, "resp", valid, warn = warn)
    scaling:::check_items(vars$item[vars[[sum_select]]])
    scaling:::check_numerics(resp, "resp", vars$item[vars[[sum_select]]])
    scaling:::check_pid(resp$ID_t)

    sss <- scaling:::estimate_sum_scores(
      resp = resp,
      vars = vars,
      select = sum_select,
      num_cat = num_cat,
      valid = valid,
      mvs = mvs,
      scoring = scoring,
      score_name = score_name,
      poly2dich = poly2dich
    )
    if (wle) {
      wles <- merge(wles, sss, by = "ID_t", all = TRUE)
    } else {
      wles <- sss
    }
  }

  # Estimate metap scores
  if (metap) {

    # Test and prepare data
    if (is.null(meta_variable)) stop("No argument 'meta_variable' provided.")
    meta_score_name <- ifelse(is.null(meta_score_name), score_name, meta_score_name)

    if (is.null(meta_select)) {
      meta_select <- select
      warning("No variable 'meta_select' provided for meta scores. All items as ",
              "specified in variable '", select, "' are used instead.")
    }

    scaling:::check_logicals(vars, "vars", meta_select, warn = warn)
    scaling:::check_logicals(resp, "resp", valid, warn = warn)
    scaling:::check_items(vars$item[vars[[meta_select]]])
    scaling:::check_numerics(resp, "resp", c(meta_variable, vars$item[vars[[meta_select]]]))
    scaling:::check_pid(resp$ID_t)

    metas <- scaling:::estimate_metap(
      resp = resp,
      vars = vars,
      select = meta_select,
      valid = valid,
      meta_variable = meta_variable,
      score_name = meta_score_name,
      num_cat = num_cat,
      mvs = mvs
    )
    if (wle | sum_score) {
      wles <- merge(wles, metas, by = "ID_t", all = TRUE)
    } else {
      wles <- metas
    }
  }

  # Create results object
  scores <- data.frame(wles) # !!delete this line when linking is implemeted!!
  # scores <- list(wle = wles, linking = linked_scores) # commented out because linking is not yet implemented

  # Create objects that obtain item parameters and TAM model used to estimate wles
<<<<<<< HEAD
  if (is.null(rotation)) {
      itemParamModel_wles <- fit$mod
      itemParam_wles <- fit$mod$xsi["xsi"]
  }

  if (!is.null(rotation)) {
      itemParamModel_wles.position <- mod_wles[[1]]
      itemParam_wles.position <- itemParamModel_wles.position$xsi["xsi"]
=======
  if (wle) {
    if (is.null(facet)) {
        itemParamModel_wles <- fit$mod
        itemParam_wles <- fit$mod$xsi["xsi"]
    }

    if (!is.null(facet)) {
        itemParamModel_wles.position <- mod_wles[[1]]
        itemParam_wles.position <- itemParamModel_wles.position$xsi["xsi"]
    }
>>>>>>> 3d10d305
  }

  # Save results
  if (save) {
      name <- scaling:::create_name("scores", name_group, ".rds")
      scaling:::save_results(scores, filename = name, path = path_results)

      # Save item parameters and TAM model used to estimate wles
<<<<<<< HEAD
      if (is.null(rotation)) {
          name <- scaling:::create_name("itemParamModel_wles", name_group, ".rds")
          scaling:::save_results(itemParamModel_wles, filename = name, path = path_results)

          name <- scaling:::create_name("itemParam_wles", name_group, ".xlsx")
          scaling:::save_table(itemParam_wles, filename = name, path = path_results)
      }
      if (!is.null(rotation)) {
          name <- scaling:::create_name("itemParamModel_wles.position", name_group, ".rds")
          scaling:::save_results(itemParamModel_wles.position, filename = name, path = path_results)

          name <- scaling:::create_name("itemParam_wles.position", name_group, ".xlsx")
          scaling:::save_table(itemParam_wles.position, filename = name, path = path_results)
      }

=======
      if (wle) {
        if (is.null(facet)) {
            name <- scaling:::create_name("itemParamModel_wles", name_group, ".rds")
            scaling:::save_results(itemParamModel_wles, filename = name, path = path_results)

            name <- scaling:::create_name("itemParam_wles", name_group, ".xlsx")
            scaling:::save_table(itemParam_wles, filename = name, path = path_results)
        }
        if (!is.null(facet)) {
            name <- scaling:::create_name("itemParamModel_wles.position", name_group, ".rds")
            scaling:::save_results(itemParamModel_wles.position, filename = name, path = path_results)

            name <- scaling:::create_name("itemParam_wles.position", name_group, ".xlsx")
            scaling:::save_table(itemParam_wles.position, filename = name, path = path_results)
        }
>>>>>>> 3d10d305
      }
    }


  # Return results
  if (return) return(scores)
}



#' Create scores
#'
#' @param resp  data.frame; contains item responses with items as variables and
#'   persons as rows; y in {0, 1} for binary data and y in {0, 1, ... , k-1} for
#'   polytomous responses with k categories; missing values (default -999 to -1)
#'   are coded as NA internally; additionally includes ID_t as a person identifier
#'   and all variables that are further defined in the function arguments
#' @param vars  data.frame; contains information about items with items as rows;
#'   includes variable 'item' containing item names; additionally includes all
#'   variables that are further defined in the function arguments
#' @param select  string; defines name of logical variable in vars that indicates
#'   which items to use for the analysis
#' @param valid  string; defines name of logical variable in resp that indicates
#'   (in)valid cases
#' @param num_cat string; defines name of numeric variable in vars that indicates
#'  the maximum number of response options for the items
#' @param mvs  named integer vector; contains user-defined missing values
#' @param scoring  string; defines name of numerical variable in vars that
#'   contains the scoring factor to be applied to loading matrix; can be NULL for
#'   Rasch model
#' @param poly2dich  logical; indicates whether count only correctly scored
#'   binary or FULLY correctly scored PC items
#' @param score_name character; name of the scores -- WITHOUT extension (e.g.,
#'   reg4 instead of reg4_sc1 or mag12 instead of mag12_sc1u)
#'
#' @noRd
estimate_sum_scores <- function(resp,
                                vars,
                                select,
                                num_cat = 'num_cat',
                                valid = NULL,
                                mvs = NULL,
                                scoring = NULL,
                                poly2dich = TRUE,
                                score_name = "score") {

  # Prepare data
  resp_ <- only_valid(resp, valid = valid, warn = FALSE)
  pid <- resp_$ID_t
  resp_ <- scaling:::prepare_resp(resp_, vars, select, convert = TRUE,
                                  mvs = mvs, warn = FALSE)
  resp_[is.na(resp_)] <- 0

  # Score polytomous items dichotomously
  if (poly2dich) {
    for (i in vars$item[vars[[select]]]) {
      score <- vars[[num_cat]][vars$item==i]
      resp_[[i]][resp_[[i]] != score] <- 0
      resp_[[i]][resp_[[i]] == score] <- 1
    }
    rm(i, score)
  }

  # Sum score
  if (!poly2dich) {
    scores <- scaling:::create_ifelse(
        is.null(scoring),
        rep(1, sum(vars[[select]])),
        vars[[scoring]][vars[[select]]]
    )
    n <- nrow(resp_)
    resp_ <- resp_ * matrix(rep(scores, n),nrow = n, byrow = TRUE)
  }
  sum_scores <- rowSums(resp_)

  resp <- data.frame(ID_t = pid, sum_scores)
  out <- data.frame(ID_t = resp$ID_t)
  out <- merge(out, resp, by = "ID_t", all.x = TRUE)
  names(out) <- c("ID_t", paste0(score_name, "_sc3"))

  # Return results
  return(out)

}


#' Estimated WLEs with test rotation
#' @param resp data.frame; contains item responses with items as variables and
#'   persons as rows; y in {0, 1} for binary data and y in {0, 1, ... k-1} for
#'   polytomous responses with k categories; missing values (default -999 to -1)
#'   are coded as NA internally; additionally includes ID_t as a person
#'   identifier and all variables that are further defined in the function
#'   arguments; if special person sets are of interest, these persons have to
#'   be selected in resp beforehand
#' @param vars data.frame; contains information about items with items as rows;
#'   includes variable 'item' containing item names; additionally includes all
#'   variables that are further defined in the function arguments
#' @param select  string; defines name of logical variable in vars that indicates
#'   which items to use for the analysis
#' @param valid  string; defines name of logical variable in resp that indicates
#'   (in)valid cases
#' @param rotation character vector; contains the variable name indicating the
#'   test rotation
#' @param xsi_fixed named numerical vector; contains fixed item difficulties as
#'   elements and item names as names of elements
#' @param scoring  string; defines name of numerical variable in vars that
#'   contains the scoring factor to be applied to loading matrix; can be NULL for
#'   Rasch model
#' @param mvs  named integer vector; contains user-defined missing values
#' @param wle_name character; name of the wle -- WITHOUT extension (e.g.,
#'   reg4 instead of reg4_sc1 or mag12 instead of mag12_sc1u)
#' @param control_tam list; control argument as passed to tam.mml.mfr()
#' @param control_wle list; can contain Msteps and/or convM as to pass to tam.wle()
#'    as elements of the list
#' @param pweights numeric vector; person weights for current measurement point
#'   passed to tam.mml.mfr()
#'
#' @return a data.frame containing ID_t, wle and se of wle (named like indicated
#'   in wle_name)
#' @noRd
estimate_rotated_wles <- function(resp, vars, select, valid = NULL,
                                  rotation, xsi_fixed = NULL,
                                  scoring = NULL, mvs = NULL, wle_name,
                                  control_wle = NULL, control_tam = NULL,
                                  pweights = NULL) {

  # Test data
  scaling:::check_variables(resp, "resp", rotation)

  if (is.null(xsi_fixed)) {
    warning("Please provide the item parameters to ensure the correct",
            " results in the WLE estimation.")
  }

  # Identify IRT type
  irt_type <- ifelse(scaling:::is_poly(resp, vars, select), 'poly', 'dich')

  # Prepare data
  rotation <- resp[resp[[valid]], rotation, drop = FALSE]
  pid <- resp$ID_t[resp[[valid]]]
  scaling:::check_pid(pid)
  resp_ <- scaling:::prepare_resp(
      resp = resp,
      vars = vars,
      select = select,
      use_only_valid = TRUE,
      valid = valid,
      convert = TRUE,
      mvs = mvs,
      warn = FALSE
  )

  # Test resp
  scaling:::check_numerics(resp_, "resp", check_invalid = TRUE)

  # Conduct analyses
  frmA <- as.formula(paste0("~ item + ",
                            ifelse(irt_type == "poly", " item:step + ", ""),
                            names(rotation)))

  # Design matrix for model
  des <- TAM::designMatrices.mfr2(resp = resp_, facets = rotation, formulaA = frmA)
  resp2 <- des$gresp$gresp.noStep
  A <- des$A$A.3d[ , , -des$xsi.elim[, 2]]
  B <- des$B$B.3d

  # 0.5 scoring for PCMs
  if (irt_type == "poly" & !is.null(scoring)) {
    v <- sub(paste0('-', names(rotation)[1], '.+$'), "", rownames(B))
    v <- merge(data.frame(item = v), vars[vars[[select]], c("item", scoring)], by.x = "item")
    v[[2]][is.na(v[[2]])] <- 1
    B[, , 1] <- B[, , 1] * v[[2]]
  }

  # Match item parameters by item name
  xsi_fixed <- scaling:::order_xsi_fixed(
    xsi_fixed, resp2, irtmodel = '1PL', A = A, B = B, rename_steps = TRUE
  )

  # Fit model
  mod <- TAM::tam.mml(
    resp = resp2,
    A = A,
    B = B,
    xsi.fixed = xsi_fixed,
    verbose = FALSE,
    pid = pid,
    control = control_tam,
    pweights = pweights
  )


  if (is.null(control_wle)) control_wle <- list()
  if (is.null(control_wle$convM)) control_wle$convM <- .0001
  if (is.null(control_wle$Msteps)) control_wle$Msteps <- 50
  wles <- TAM::tam.wle(
      mod, convM = control_wle$convM,
      Msteps = control_wle$Msteps,
      progress = FALSE
  )
  wles <- data.frame(ID_t = wles$pid, wle = wles$theta, se = wles$error)
  names(wles) <- c("ID_t", paste0(wle_name, c("_sc1", "_sc2")))

  wles_mod <- list(mod, wles)

  # Return results
  return(wles_mod)
}

#' Create meta competence scores
#'
#' @param resp  data.frame; contains item responses with items as variables and
#'   persons as rows; y in {0, 1} for binary data and y in {0, 1, ... k-1} for
#'   polytomous responses with k categories; missing values (default -999 to -1)
#'   are coded as NA internally; additionally includes ID_t as a person identifier
#'   and all variables that are further defined in the function arguments
#' @param vars  data.frame; contains information about items with items as rows;
#'   includes variable 'item' containing item names; additionally includes all
#'   variables that are further defined in the function arguments
#' @param select  string; defines name of logical variable in vars that indicates
#'   which items to use for the analysis
#' @param valid  string; defines name of logical variable in resp that indicates
#'   (in)valid cases
#' @param meta_variable  string; defines name of meta competence variable in resp
#' @param score_name string; name of the scores -- WITHOUT extension (e.g.,
#'   reg4 instead of reg4_sc1 or mag12 instead of mag12_sc1u)
#' @param num_cat string; defines name of numeric variable in vars that indicates
#'  the maximum number of response options for the items
#' @param mvs  named integer vector; contains user-defined missing values
#' @returns data.frame with the three variables ID_t, proportion correct ("_sc5")
#' & difference score ("_sc6")
#'
#' @noRd
estimate_metap <- function(resp,
                           vars,
                           select,
                           valid = NULL,
                           meta_variable,
                           score_name = 'score',
                           num_cat = 'num_cat',
                           mvs = NULL) {

  # Calculate sum scores
  sss <- scaling:::estimate_sum_scores(
    resp = resp,
    vars = vars,
    select = select,
    num_cat = num_cat,
    valid = valid,
    mvs = mvs,
    poly2dich = TRUE)

  # Estimated score
  es <- resp[, c("ID_t", meta_variable)]

  # Merge scores
  metap <- merge(sss, es, by = "ID_t", all = TRUE)

  # Recode meta-p string variables into numeric variables
  # Only integer numbers in the defined number range are considered valid
  k <- sum(vars[[select]]) # number of items
  metap[[meta_variable]] <- as.numeric(metap[[meta_variable]])
  metap[[meta_variable]][is.na(metap[[meta_variable]]) | metap[[meta_variable]] > k] <- -95
  metap$score_sc3[is.na(metap$score_sc3)] <- -95

  # Select valid cases
  f <- metap[[meta_variable]] >= 0 & metap$score_sc3 >= 0

  # Calculate proportion correct
  metap[[paste0(score_name, "_sc6")]][f] <- metap[[meta_variable]][f] / k

  # Calculate difference score
  metap[[paste0(score_name, "_sc5")]][f] <-
    (metap[[meta_variable]][f] - metap$score_sc3[f]) / k

  # Format results
  metap <- metap[, c("ID_t", paste0(score_name, "_sc5"), paste0(score_name, "_sc6"))]
  metap[is.na(metap)] <- -55

  # Return results
  return(metap)
}<|MERGE_RESOLUTION|>--- conflicted
+++ resolved
@@ -331,27 +331,14 @@
   # scores <- list(wle = wles, linking = linked_scores) # commented out because linking is not yet implemented
 
   # Create objects that obtain item parameters and TAM model used to estimate wles
-<<<<<<< HEAD
-  if (is.null(rotation)) {
-      itemParamModel_wles <- fit$mod
-      itemParam_wles <- fit$mod$xsi["xsi"]
-  }
-
-  if (!is.null(rotation)) {
-      itemParamModel_wles.position <- mod_wles[[1]]
-      itemParam_wles.position <- itemParamModel_wles.position$xsi["xsi"]
-=======
   if (wle) {
-    if (is.null(facet)) {
+    if (is.null(rotation)) {
         itemParamModel_wles <- fit$mod
         itemParam_wles <- fit$mod$xsi["xsi"]
-    }
-
-    if (!is.null(facet)) {
+    } else {
         itemParamModel_wles.position <- mod_wles[[1]]
         itemParam_wles.position <- itemParamModel_wles.position$xsi["xsi"]
-    }
->>>>>>> 3d10d305
+      }
   }
 
   # Save results
@@ -360,39 +347,20 @@
       scaling:::save_results(scores, filename = name, path = path_results)
 
       # Save item parameters and TAM model used to estimate wles
-<<<<<<< HEAD
-      if (is.null(rotation)) {
-          name <- scaling:::create_name("itemParamModel_wles", name_group, ".rds")
-          scaling:::save_results(itemParamModel_wles, filename = name, path = path_results)
-
-          name <- scaling:::create_name("itemParam_wles", name_group, ".xlsx")
-          scaling:::save_table(itemParam_wles, filename = name, path = path_results)
-      }
-      if (!is.null(rotation)) {
-          name <- scaling:::create_name("itemParamModel_wles.position", name_group, ".rds")
-          scaling:::save_results(itemParamModel_wles.position, filename = name, path = path_results)
-
-          name <- scaling:::create_name("itemParam_wles.position", name_group, ".xlsx")
-          scaling:::save_table(itemParam_wles.position, filename = name, path = path_results)
-      }
-
-=======
       if (wle) {
-        if (is.null(facet)) {
+        if (is.null(rotation)) {
             name <- scaling:::create_name("itemParamModel_wles", name_group, ".rds")
             scaling:::save_results(itemParamModel_wles, filename = name, path = path_results)
 
             name <- scaling:::create_name("itemParam_wles", name_group, ".xlsx")
             scaling:::save_table(itemParam_wles, filename = name, path = path_results)
-        }
-        if (!is.null(facet)) {
+        } else {
             name <- scaling:::create_name("itemParamModel_wles.position", name_group, ".rds")
             scaling:::save_results(itemParamModel_wles.position, filename = name, path = path_results)
 
             name <- scaling:::create_name("itemParam_wles.position", name_group, ".xlsx")
             scaling:::save_table(itemParam_wles.position, filename = name, path = path_results)
         }
->>>>>>> 3d10d305
       }
     }
 
