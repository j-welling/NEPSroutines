#' DIF analyses - all in one function
#'
#' Testing for differential item functioning for binary and polytomous data.
#' Main effects and DIF effects models are estimated.
#'
#' @param resp  data.frame; contains item responses with items as variables and
#' persons as rows; y in {0, 1} for binary data and y in {0, 1, ... k-1} for
#' polytomous responses with k categories; missing values (default -999 to -1)
#' are coded as NA internally; additionally includes ID_t as a person identifier
#' and all variables that are further defined in the function arguments
#' @param vars data.frame; contains information about items with items as rows;
#' includes variable 'item' containing item names; additionally includes all
#' variables that are further defined in the function arguments
#' @param select character vector; defines name(s) of logical variable(s) in vars
#' that indicates which items to use for analysis; if some of the \code{dif_vars}
#' come with a different set of analysis items, this argument becomes a
#' vector of \code{length(dif_vars)} containing the respective selection
#' variables in vars
#' @param valid  string; defines name of logical variable in resp that indicates
#' (in)valid cases
#' @param mvs named integer vector; contains user-defined missing values
#' @param dif_vars character vector; contains the variable names to be tested
#'   for DIF (e.g., "gender")
#' @param scoring string; defines name of numerical variable in vars that
#' contains the scoring factor to be applied to loading matrix
#' @param include_mv numeric; identifies threshold for which group size missing
#' values should be included in analysis as an extra group (defaults to 200)
#' @param control list; function argument as passed to TAM-functions
#' @param pweights character; defines name of numerical variable in resp that
#' contains person weights as passed to TAM-function
#' @param print  logical; whether results shall be printed to console
#' @param save  logical; whether results shall be saved to hard drive
#' @param return  logical; whether results shall be returned
#' @param path_results  string; defines path to folder where results shall be saved
#' @param path_table  string; defines path to folder where tables shall be saved
#' @param overwrite logical; whether to overwrite existing file when saving table
#' @param suf_item_names logical; whether to output SUF item names in the .xlsx file
#'  for items with collapsed categories
#' @param name_group  string; defines name of group used in analysis (e.g. 'easy')
#' @param warn  logical; whether to print warnings (should be set to TRUE)
#' @param verbose  logical; whether to print processing information to console
#' @param dif_threshold numeric scalar; indicates absolute threshold of
#' problematic DIF (defaults to 0.5)
#' @param digits  integer; number of decimals for rounding
#'
#' @return (if return = TRUE) a list of:
#'   models: list with DIF model results for all variables defined in 'dif_vars'
#'   summaries: list with a summary of DIF results for all variables defined in 'dif_vars'
#'   tr_tables: table for TR with summary of results for all variables defined in 'dif_vars'
#' @export

dif_analysis <- function(resp,
                         vars,
                         select,
                         dif_vars,
                         valid = NULL,
                         mvs = NULL,
                         scoring = NULL,
                         overwrite = FALSE,
                         save = TRUE,
                         print = TRUE,
                         return = FALSE,
                         include_mv = 200,
                         control = NULL,
                         pweights = NULL,
                         path_results = 'Results',
                         path_table = 'Tables',
                         suf_item_names = FALSE,
                         name_group = NULL,
                         verbose = FALSE,
                         warn = TRUE,
                         dif_threshold = 0.5,
                         digits = 3
                         ) {

    # Test data
    scaling:::test_dif_data(
      resp = resp,
      vars = vars,
      valid = valid,
      dif_vars = dif_vars,
      scoring = scoring,
      pweights = pweights,
      mvs = mvs,
      warn = warn
    )

    scaling:::check_select(select, dif_vars)

    # Create list for results
    dif <- list()

    # Conduct dif analyses
    dif$models <- scaling:::conduct_dif_analysis(
        select = select,
        dif_vars = dif_vars,
        resp = resp,
        vars = vars,
        scoring = scoring,
        include_mv = include_mv,
        valid = valid,
        path = path_results,
        mvs = mvs,
        verbose = verbose,
        warn = warn,
        save = save,
        name_group = name_group,
        control = control,
        pweights = pweights,
        test = FALSE
    )

    # Create summary
    dif$summaries <- scaling:::summarize_dif_analysis(
        dif_models = dif$models,
        dif_vars = dif_vars,
        vars = vars,
        dif_threshold = dif_threshold,
        path_table = path_table,
        path_results = path_results,
        print = print,
        save = save,
        name_group = name_group,
        overwrite = overwrite,
        digits = digits
    )

    # Create table for TR
    dif$tr_tables <- scaling:::build_dif_tr_tables(
        dif_summaries = dif$summaries,
        vars = vars,
        save = save,
        name_group = name_group,
        path = path_table,
        suf_item_names = suf_item_names,
        overwrite = overwrite,
        digits = digits
    )

    # Return results
    if (return) return(dif)
}

#' Checks whether arguments select and dif_vars match
#' @param select function argument 'select'
#' @param dif_vars function argument 'dif_vars'
#'
#' @noRd
check_select <- function(select, dif_vars) {
    if (length(select) > 1 & length(select) != length(dif_vars)) {
        stop("Please check 'select' and 'dif_vars'. At least one of them does ",
             "not match the intended analysis.")
    }
}

#' Conduct DIF analyses
#'
#' Testing for differential item functioning for binary and polytomous data.
#' Main effects and DIF effects models are estimated.
#'
#' @param resp  data.frame; contains item responses with items as variables and
#' persons as rows; y in {0, 1} for binary data and y in {0, 1, ... k-1} for
#' polytomous responses with k categories; missing values (default -999 to -1)
#' are coded as NA internally; additionally includes ID_t as a person identifier
#' and all variables that are further defined in the function arguments
#' @param vars data.frame; contains information about items with items as rows;
#' includes variable 'item' containing item names; additionally includes all
#' variables that are further defined in the function arguments
#' @param select character vector; defines name(s) of logical variable(s) in vars
#' that indicates which items to use for analysis; if some of the \code{dif_vars}
#' come with a different set of analysis items, this argument becomes a
#' vector of \code{length(dif_vars)} containing the respective selection
#' variables in vars
#' @param valid  string; defines name of logical variable in resp that indicates
#' (in)valid cases
#' @param dif_vars character vector; contains the variable names to be tested
#'   for DIF (e.g., "gender")
#' @param scoring string; defines name of numerical variable in vars that
#' contains the scoring factor to be applied to loading matrix
#' @param include_mv numeric; identifies threshold for which group size missing
#' values should be included in analysis as an extra group (defaults to 200)
#' @param control list; function argument as passed to TAM-functions
#' @param pweights character; defines name of numerical variable in resp that
#' contains person weights as passed to TAM-function
#' @param save  logical; whether results shall be saved to hard drive
#' @param path  string; defines path to folder where results shall be saved
#' @param name_group  string; defines name of group used in analysis (e.g. 'easy')
#' @param verbose  logical; whether to print processing information to console
#' @param mvs named integer vector; contains user-defined missing values
#' @param warn  logical; whether to print warnings (should be set to TRUE)
#' @param test  logical; whether to test data structure (should be set to TRUE)
#'
#' @return a list of length(dif_vars) lists containing each:
#'   mmod: main effects model
#'   dmod: DIF effects model
#' @export
conduct_dif_analysis <- function(resp, vars, select, dif_vars, valid = NULL,
                                 scoring = NULL, mvs = NULL, include_mv = 200,
                                 path = 'Results', save = TRUE,
                                 name_group = NULL, control = NULL, pweights = NULL,
                                 verbose = FALSE, warn = TRUE, test = TRUE) {

    # Test data
    if (test) {
        scaling:::test_dif_data(
          resp = resp,
          vars = vars,
          valid = valid,
          dif_vars = dif_vars,
          scoring = scoring,
          pweights = pweights,
          mvs = mvs,
          warn = warn
        )
    }

    # Create list for results
    dif_models <- list()

    # Set same items to all dif variables if items has length 1
    if (length(select) == 1) {
        select <- rep(select, length(dif_vars))
    }

    # Conduct dif analyses
    for (i in seq_along(dif_vars)) {
        dif_models[[i]] <- scaling:::dif_model(
            resp = resp,
            vars = vars,
            select = select[i],
            valid = valid,
            dif_var = dif_vars[i],
            scoring = scoring,
            include_mv = include_mv,
            verbose = verbose,
            mvs = mvs,
            warn = warn,
            control = control,
            pweights = pweights,
            save = FALSE,
            test = FALSE
        )
    }
    names(dif_models) <- dif_vars

    # Save results
    if (save) {
        are_poly <- sapply(select, function(x) is_poly(resp, vars, x))
        irt_type <- ifelse(
            sum(are_poly) == length(are_poly),
            'poly',
            ifelse(sum(are_poly) == 0, 'dich', 'mixed')
        )
        name <- scaling:::create_name(
            paste0("dif_", irt_type, "_models"), name_group, ".rds"
        )
        scaling:::save_results(dif_models, path = path, filename = name)
    }

    # Return results
    return(dif_models)
}

#' summarize DIF analysis
#'
#' @param dif_models return object of conduct_dif_analysis()
#' @param dif_vars character vector; contains the variable names to be tested
#'   for DIF (e.g., "gender")
#' @param vars data.frame; contains information about items with items as rows;
#' includes variable 'item' containing item names
#' @param dif_threshold numeric scalar; indicates absolute threshold of
#' problematic DIF (defaults to 0.5)
#' @param print  logical; whether results shall be printed to console
#' @param save  logical; whether results shall be saved to hard drive
#' @param path_results  string; defines path to folder where results shall be saved
#' @param path_table  string; defines path to folder where tables shall be saved
#' @param overwrite logical; whether to overwrite existing file when saving table
#' @param name_group  string; defines name of group used in analysis (e.g. 'easy')
#' @param digits  integer; number of decimals for rounding
#'
#' @returns a list of dif summaries for each input entry in dif_models.
#' @export
summarize_dif_analysis <- function(dif_models, dif_vars, vars, dif_threshold = 0.5,
                                   print = TRUE, save = TRUE, overwrite = FALSE,
                                   path_results = 'Results',
                                   path_table = 'Tables',
                                   name_group = NULL, digits = 3) {

    dif_summaries <- list()

    for (i in dif_vars) {

        dif_summaries[[i]] <- scaling:::dif_summary(
            dif_models[[i]],
            vars = vars,
            dif_threshold = dif_threshold,
            print = print,
            overwrite = overwrite,
            save = save,
            name_group = name_group,
            path = path_table,
            digits = digits
        )
    }

    # Save results
    if (save) {
        are_poly <- sapply(dif_summaries, function(x) x$irt_type == 'poly')
        irt_type <- ifelse(
            sum(are_poly) == length(are_poly),
            'poly',
            ifelse(sum(are_poly) == 0, 'dich', 'mixed')
        )
        name <- scaling:::create_name(
            paste0("dif_", irt_type, "_summaries"), name_group, ".rds"
        )
        scaling:::save_results(dif_summaries, path = path_results, filename = name)
    }

    # Return results
    return(dif_summaries)
}



#' DIF analyses
#'
#' Testing for differential item functioning for binary and polytomous data.
#' Main effects and DIF effects models are estimated.
#'
#' @param resp  data.frame; contains item responses with items as variables and
#' persons as rows; y in {0, 1} for binary data and y in {0, 1, ... k-1} for
#' polytomous responses with k categories; missing values (default -999 to -1)
#' are coded as NA internally; additionally includes ID_t as a person identifier
#' and all variables that are further defined in the function arguments
#' @param vars data.frame; contains information about items with items as rows;
#' includes variable 'item' containing item names; additionally includes all
#' variables that are further defined in the function arguments
#' @param select string; defines name of logical variable in vars that indicates
#' which items to use for the analysis; if some of the \code{dif_vars}
#' come with a different set of analysis items, this argument becomes a
#' vector of \code{length(dif_vars)} containing the respective selection
#' variables in vars
#' @param include_mv numeric; identifies threshold for which group size missing
#' values should be included in analysis as an extra group (defaults to 200)
#' @param valid  string; defines name of logical variable in resp that indicates
#' (in)valid cases
#' @param mvs named integer vector; contains user-defined missing values
#' @param scoring  string; defines name of numerical variable in vars that
#' contains the scoring factor to be applied to loading matrix
#' @param dif_var string; defines the name of the variable to be tested for DIF
#' (e.g., "gender")
#' @param control list; function argument as passed to TAM-functions
#' @param pweights character; defines name of numerical variable in resp that
#' contains person weights as passed to TAM-function
#' @param save  logical; whether results shall be saved to hard drive
#' @param path  string; defines path to folder where results shall be saved
#' @param name_group  string; defines name of group used in analysis (e.g. 'easy')
#' @param verbose  logical; whether to print processing information to console
#' @param warn  logical; whether to print warnings (should be set to TRUE)
#' @param test  logical; whether to test data structure (should be set to TRUE)
#'
#' @return a list of:
#'   mmod: main effects model
#'   dmod: DIF effects model.
#' @importFrom stats as.formula
#' @export
dif_model <- function(resp, vars, select, dif_var, scoring = NULL,
                      valid = NULL, include_mv = 200,
                      mvs = NULL, verbose = FALSE, warn = TRUE, test = TRUE,
                      control = NULL, pweights = NULL, save = TRUE,
                      path = "Results", name_group = NULL) {

    # Test data
    if (test) {
        scaling:::test_dif_data(
          resp = resp,
          vars = vars,
          valid = valid,
          dif_vars = dif_var,
          scoring = scoring,
          pweights = pweights,
          mvs = mvs,
          warn = warn)
    }

    scaling:::check_items(vars$item[vars[[select]]])
    scaling:::check_numerics(resp, "resp", vars$item[vars[[select]]])
    scaling:::check_items(vars$item[vars[[select]]])

    # Select only valid cases
    resp <- scaling:::only_valid(resp, valid = valid, warn = FALSE)

    # Create ID, facets and pweights variable
    pid <- resp$ID_t
    scaling:::check_pid(pid)
    facets <- resp[, dif_var, drop = FALSE]
    lbls_facet <- attributes(resp[[dif_var]])$label
    pws <- scaling:::create_ifelse(is.null(pweights), NULL, resp[[pweights]])

    # Prepare resp by converting missing values and selecting only necessary variables
    resp <- scaling:::prepare_resp(resp, vars = vars, select = select,
                                   convert = TRUE, mvs = mvs, warn = FALSE)

    # Test resp
    scaling:::check_numerics(resp, "resp", check_invalid = TRUE)

    # Identify IRT type
    irt_type <- ifelse(scaling:::is_poly(resp, vars, select), 'poly', 'dich')

    # Prepare DIF analysis
    tmp_formula <- paste("~ item +", ifelse(irt_type == 'poly', "item * step +", ""))
    formula_dmod <- as.formula(paste(tmp_formula, "item *", dif_var))
    formula_mmod <- as.formula(paste(tmp_formula, dif_var))
    rm(tmp_formula)

    # Prepare facets
    facets[[dif_var]] <- as.integer(facets[[dif_var]])
    invalid <- facets[[dif_var]] < 0

    if (sum(invalid, na.rm = TRUE) > 0) {
        facets[[dif_var]][ifelse(is.na(invalid), FALSE, invalid), ] <- NA
        if (warn) {
            warning(paste0(
                sum(invalid, na.rm = TRUE),
                " invalid values (< 0) were found",
                " in the DIF variable ",
                dif_var,
                ". The corresponding cases were replaced",
                " by NAs.\n")
            )
        }
    }

    mis <- is.na(facets[[dif_var]])

    if (any(mis)) {

        if (sum(mis) < include_mv) {

            facets <- facets[!mis, , drop = FALSE]
            resp <- resp[!mis, ]
            pid <- pid[!mis]

            fcts <- scaling:::create_facets_df(facets[[dif_var]], labels = lbls_facet)

            if (warn) {
                warning(paste0(sum(mis), " missing values were found in the DIF variable ",
                               dif_var, ". The corresponding cases have been excluded from the analysis.\n"))
            }

        } else {

            vals <- unique(facets[[dif_var]])
            max_val <- max(vals, na.rm = TRUE)
            min_val <- min(vals, na.rm = TRUE)
            facets[mis, ] <- max_val + 1

            fcts <- scaling:::create_facets_df(
                facets[[dif_var]],
                labels = lbls_facet,
                missings = TRUE
            )

            # DIF analysis does not work with more than two groups when one group == 0
            if (min_val == 0) {
                facets <- facets + 1
                fcts$number <- as.integer(fcts$number)
            }

            if (warn) {
                warning(paste0(sum(mis), " missing values were found in the DIF variable ",
                               dif_var, ". The corresponding cases have been included in the analysis as",
                               " an extra group.\n"))
            }

        }
    } else {
        fcts <- scaling:::create_facets_df(facets[[dif_var]], labels = lbls_facet)
    }

    # DIF analysis


    if (irt_type == 'poly') {

        if(is.null(scoring) & warn)
            warning("No scoring variable provided. All items are scored with 1.")

        mmod <- scaling:::pcm_dif(
            resp = resp,
            facets = facets,
            formulaA = formula_mmod,
            pid = pid,
            vars = vars,
            select = select,
            scoring = scoring,
            verbose = verbose,
            control = control,
            pweights = pws
        )

        dmod <- scaling:::pcm_dif(
            resp = resp,
            facets = facets,
            formulaA = formula_dmod,
            pid = pid,
            vars = vars,
            select = select,
            scoring = scoring,
            verbose = verbose,
            control = control,
            pweights = pws
        )

    } else {

        # Check whether resp contains only dichotomous items
        scaling:::check_dich(resp, "resp")

        Q <- scaling:::create_q(vars, select = select, scoring = scoring, poly = FALSE)
        irtmodel <- '1PL'

        dmod <- TAM::tam.mml.mfr(
          resp,
          irtmodel = irtmodel,
          facets = facets,
          Q = Q,
          pid = pid,
          formulaA = formula_dmod,
          control = control,
          pweights = pws,
          verbose = verbose
        )

        mmod <- TAM::tam.mml.mfr(
          resp,
          irtmodel = irtmodel,
          facets = facets,
          Q = Q,
          pid = pid,
          formulaA = formula_mmod,
          control = control,
          pweights = pws,
          verbose = verbose
        )

    }

    # Warn if maximum number of iterations were reached
    scaling:::reached_maxiter(mmod, paste0("'", dif_var, "' without DIF"))
    scaling:::reached_maxiter(dmod, paste0("'", dif_var, "' with DIF"))

    # Create list with results
    results <- list(
        mmod = mmod,
        dmod = dmod,
        facets = fcts,
        dif_var = dif_var,
        irt_type = irt_type
    )

    # Save results
    if (save) {
        name <- scaling:::create_name(
            paste0("dif_", irt_type, "_model"), name_group, ".rds"
        )
        scaling:::save_results(results, path = path, filename = name)
    }

    # Return results
    return(results)
}

#' Create data.frame for facets with counts
#'
#' @param facet factor or numeric vector; defines groups of facet
#' @param missings logical; whether table shall include missings
#' @param labels character vector; contains names of facets
#'
#' @return table with frequency of facets.
#' @noRd
create_facets_df <- function(facet, missings = FALSE, labels = NULL) {

    df <- data.frame(table(facet))
    names(df) <- c("number", "counts")
    row.names(df) <- scaling:::create_ifelse(
      !missings,
      paste0("Group ", sort(unique(facet))),
      c(paste0("Group ", sort(unique(facet))[-length(unique(facet))]), "missings")
    )
    if(!is.null(labels)) {
        df$label <- scaling:::create_ifelse(
          !missings,
          names(labels),
          c(names(labels), 'missings'))
    }

    df
}

#' DIF analyses for PCM model
#'
#' Testing for differential item functioning for polytomous data.
#'
#' @param resp  data.frame; contains item responses with items as variables and
#' persons as rows; y in {0, 1} for binary data and y in {0, 1, ... k-1} for
#' polytomous responses with k categories; missing values (default -999 to -1)
#' are coded as NA internally; additionally includes ID_t as a person identifier
#' and all variables that are further defined in the function arguments
#' @param vars  data.frame; contains information about items with items as rows;
#' includes variable 'item' containing item names; additionally includes all
#' variables that are further defined in the function arguments
#' @param select  string; defines name of logical variable in vars that indicates
#' which items to use for the analysis
#' @param facets  data.frame of one column for variable to be tested for DIF;
#'   column is named after DIF variable (e.g., "gender"); must contain the same
#'   persons in the same order as resp
#' @param formulaA  an R formula for the DIF analysis
#' @param scoring  string; defines name of numerical variable in vars that
#' contains the scoring factor to be applied to loading matrix
#' @param control list; function argument as passed to TAM-functions
#' @param pweights character; defines name of numerical variable in resp that
#' contains person weights as passed to TAM-function
#' @param verbose  logical; whether to print processing information to console
#' @param pid  character vector; contains person identifiers
#'
#' @return a tam.mml model.
#' @noRd

pcm_dif <- function(resp, facets, formulaA, vars, select, pid,
                    verbose, scoring = NULL, control = NULL, pweights = NULL) {

    # get design matrix for model
    B <- TAM::designMatrices(modeltype = 'PCM', resp = resp)$B

    pcm_scoring <- scaling:::create_ifelse(is.null(scoring),
                                           rep(1, length(vars[[select]])),
                                           vars[[scoring]][vars[[select]]])

    # 0.5 scoring for PCM
    B[vars$item[vars[[select]]], , 1] <- B[vars$item[vars[[select]]], , 1] * pcm_scoring

    # set irtmodel
    irtmodel <- 'GPCM'

    TAM::tam.mml.mfr(formulaA = formulaA, facets = facets, B = B, pid = pid,
                     irtmodel = irtmodel, resp = resp, verbose = verbose,
                     control = control, pweights = pweights)

}


#' Summary for DIF analysis
#'
#' @param diflist list; return object of dif_model(); with main and dif model
#' @param vars data.frame; contains information about items with items as rows;
#' includes variable 'item' containing item names
#' @param dif_threshold numeric scalar; indicates absolute threshold of
#' problematic DIF (defaults to 0.5)
#' @param print logical; whether results shall be printed to console
#' @param save  logical; whether results shall be saved to hard drive
#' @param path  string; defines path to folder where tables shall be saved
#' @param name_group  string; defines name of group used in analysis (e.g. 'easy')
#' @param overwrite logical; whether to overwrite existing file when saving table
#' @param digits  integer; number of decimals for rounding
#'
#' @return list of information criteria, dif estimates and main effects in
#'   data frames for dif analysis.
#' @export

dif_summary <- function(diflist, vars, print = TRUE, save = TRUE,
<<<<<<< HEAD
                        path = here::here('Tables'), dif_threshold = 0.5,
=======
                        path = 'Tables', dif_threshold = 0.5,
                        suf_item_names = FALSE,
>>>>>>> 90501399
                        overwrite = FALSE, name_group = NULL, digits = 3L) {
    # information criteria for DIF and main model
    # main effects of main and DIF model + standardized
    # DIF per item + standard error + meht p-values

    dif_var <- diflist$dif_var
    irt_type <- diflist$irt_type

    # Determine groups
    groups <- diflist$mmod$xsi.facets$parameter[diflist$mmod$xsi.facets$facet == dif_var]
    groups <- gsub(diflist$dif_var, "", groups)

    # Create summary for DIF analysis
    res <- scaling:::difsum(
      obj = diflist,
      dif_var = dif_var,
      vars = vars,
      groups = groups,
      digits = digits
    )

    # Print results
    if (print) {
        scaling:::print_dif_summary(
            resp = resp,
            diflist = diflist,
            res = res,
            dif_threshold = dif_threshold
        )
    }

    # Save results
    if (save) {
        res_ <- res
        names(res_$est) <- paste0("Estimates ", names(res_$est))
        names(res_$mne) <- paste0("Main effect ", names(res_$mne))
        res_ <- c(res_, res_$est, res_$mne)
        res_$est <- res_$mne <- NULL
        names(res_) <- gsub(":", "", names(res_))

        name <- scaling:::create_name(
            paste0("dif_", irt_type, "_", dif_var), name_group, ".xlsx"
        )
        scaling:::save_table(
            res_,
            filename = name,
            path = path,
            overwrite = overwrite,
            show_rownames = FALSE
        )
    }

    # Return results
    return(res)
}


#' Summarizes DIF effects
#'
#' @param obj list; return object of dif_model()
#' @param dif_var character vector; contains the variable names to be tested
#'   for DIF (e.g., "gender")
#' @param vars data.frame; contains information about items with items as rows;
#' includes variable 'item' containing item names
#' @param groups numeric vector; contains group identificators (e.g., 1, 2)
#' @param digits  integer; number of decimals for rounding
#'
#' @return list of information criteria, dif estimates and main effects in
#'   data frames for dif analysis.
#' @importFrom stats deviance
#' @noRd

difsum <- function(obj, dif_var, vars, groups = 1, digits = 3) {

    # all included items
    it <- colnames(obj$dmod$resp_orig)
    if (is.null(it)) {
        s <- grepl(paste0("^(.+)-", dif_var, group),
                   rownames(obj$dmod$B))
        it <- gsub(paste0("-", dif_var, group), "",
                   rownames(obj$dmod$B)[s])
    }

    # Estimated DIF effects in each group
    est <- list()
    for (g in groups) {
        sel <- rownames(obj$dmod$xsi) %in% paste0(it, ":", dif_var, g)
        est[[g]] <- obj$dmod$xsi[sel, ]
        est[[g]]$item <- gsub(paste0(":", dif_var, g), "", rownames(est[[g]]))

        # calculate DIF effect for last item (= constrained for identification)
        lst <- data.frame(item = it[!(it %in% est[[g]]$item)],
                          xsi = sum(est[[g]]$xsi),
                          se.xsi = sqrt(sum(est[[g]]$se.xsi^2)))
        est[[g]] <- rbind(est[[g]], lst)
        rownames(est[[g]]) <- NULL
    }

    # DIF effects in reference group
    f <- sapply(est, \(x) { all(x$xsi == 0) })
    est[f][[1]]$xsi <- rowSums(sapply(est[!f], \(x) x$xsi)) * -1

    gp <- merge(groups, groups)
    mest <- list()
    for (g in seq_len(nrow(gp))) {

        grps <- sort(unlist(gp[g, ]))
        lbl <- paste(grps, collapse = "-")
        if (lbl %in% names(mest) | grps[[1]] == grps[[2]]) next

        # Differences in item parameters
        mest[[lbl]] <- est[[grps[1]]]
        mest[[lbl]]$xsi <-  round(est[[grps[1]]]$xsi - est[[grps[2]]]$xsi, digits)
        mest[[lbl]]$se.xsi <- round(scaling:::create_ifelse(
          any(grps == max(groups)),
          sqrt(est[[grps[!grps == max(groups)]]]$se.xsi^2 * 2),
          sqrt(est[[grps[1]]]$se.xsi^2 + est[[grps[2]]]$se.xsi^2)
        ), digits)

        # Standardized difference
        mest[[lbl]]$std <- round(mest[[lbl]]$xsi / sqrt(obj$dmod$variance[1]), digits)

        # minimum effects hypothesis test
        fit_meht <- apply(mest[[lbl]][, c("xsi", "se.xsi")], 1, function(x) {
            fit <- meht((x["xsi"] / x["se.xsi"])^2,
                        df1 = 1, df2 = obj$dmod$nstud - 2, verbose = FALSE)
            c(Fkrit = fit$Fmin,
              p = fit$pmin,
              df1 = fit$df1,
              df2 = fit$df2,
              Femp = (x["xsi"] / x["se.xsi"])^2)
        })

        mest[[lbl]]$p <- round(fit_meht["p.xsi", ], 3)
        mest[[lbl]]$Femp <- round(fit_meht["Femp.xsi", ], digits)
        mest[[lbl]]$Fkrit <- round(fit_meht["Fkrit", ], digits)
        mest[[lbl]]$df1 <- fit_meht["df1", ]
        mest[[lbl]]$df2 <- fit_meht["df2", ]

        # reorder
        mest[[lbl]] <- mest[[lbl]][, c("item", "xsi", "se.xsi", "std",
                                       "Femp", "Fkrit", "df1", "df2", "p")]
        ord <- sapply(mest[[lbl]]$item, function(x) {
          which(vars$item[vars$item %in% mest[[lbl]]$item] == x)
        })
        mest[[lbl]] <- mest[[lbl]][ord, ]
    }


    out <- list(est = mest)

    # main effects
    mne <- list()
    mns_mmod <- obj$mmod$xsi.facets[obj$mmod$xsi.facets$facet == dif_var, ]
    mns_dmod <- obj$dmod$xsi.facets[obj$dmod$xsi.facets$facet == dif_var, ]
    for (i in seq_len(nrow(gp))) {

        grps <- sort(unlist(gp[i, ]))
        lbl <- paste(grps, collapse = "-")
        if (lbl %in% names(mne) | grps[[1]] == grps[[2]]) next

        # Differences in main effects
        mne[[lbl]] <- data.frame(
          Model = c("DIF model", "Main effects model"),
          Unstandardized = rep(NA, 2),
          Standardized = rep(NA, 2)
        )
        mn1 <- mns_dmod$xsi[mns_dmod$parameter == paste0(dif_var, grps[1])]
        mn2 <- mns_dmod$xsi[mns_dmod$parameter == paste0(dif_var, grps[2])]
        mne[[lbl]][1, 2:3] <- c(mn1 - mn2,
                                (mn1 - mn2) / sqrt(obj$dmod$variance[1]))
        mn1 <- mns_mmod$xsi[mns_mmod$parameter == paste0(dif_var, grps[1])]
        mn2 <- mns_mmod$xsi[mns_mmod$parameter == paste0(dif_var, grps[2])]
        mne[[lbl]][2, 2:3] <- c(mn1 - mn2,
                                (mn1 - mn2) / sqrt(obj$mmod$variance[1]))

        # main effects refer to item difficulties
        #  -> recode to person main effects
        mne[[lbl]][, 2:3] <- round(-1 * mne[[lbl]][, 2:3], digits)
    }

    out$mne <- mne

    # goodness-of-fit indices
    gof <- data.frame(
        `DIF variable` = dif_var,
        Model = c("Main effect", "DIF"),
        N = c(obj$mmod$nstud, obj$dmod$nstud),
        Deviance = round(c(deviance(obj$mmod), deviance(obj$dmod))),
        `Number of parameters` = c(obj$mmod$ic$Npars, obj$dmod$ic$Npars),
        AIC = round(c(AIC(obj$mmod), AIC(obj$dmod))),
        BIC = round(c(BIC(obj$mmod), BIC(obj$dmod)))
    )
    out$gof <- gof

    # facets
    out$facets <- obj$facets

    # irt_type
    out$irt_type <- obj$irt_type

    # Return results
    out
}


#' Combine individual DIF results
#'
#' Combine the individual DIF analysis results to excel tables that can be
#' used for the technical reports
#'
#' @param dif_summaries named list of dif_summary() return objects; the list
#'   elements must be named after their DIF variable
#' @param vars data.frame; contains information about items with items as rows;
#' includes variable 'item' containing item names
#' @param save logical; whether results shall be saved to hard drive
#' @param path string; indicates the folder location where the summaries
#' are stored on the hard drive
#' @param suf_item_names logical; whether to output SUF item names in the .xlsx file
#'                       for items with collapsed categories
#' @param overwrite logical; whether to overwrite existing file when saving table
#' @param digits  integer; number of decimals for rounding
#' @param name_group  string; defines name of group used in analysis (e.g. 'easy')
#'
#' @return table with results for TR.
#' @export

build_dif_tr_tables <- function(dif_summaries, vars,
                                save = TRUE, overwrite = FALSE,
                                path = 'Tables',
                                suf_item_names = FALSE,
                                digits = 3,
                                name_group = NULL) {

    dif_vars <- names(dif_summaries)
    are_poly <- sapply(dif_summaries, function(x) x$irt_type == 'poly')
    irt_type <- ifelse(sum(are_poly) == length(are_poly), 'poly',
                       ifelse(sum(are_poly) == 0, 'dich', 'mixed'))

    # information criteria table
    gof <- Reduce(rbind, lapply(dif_summaries, function(x) x$gof))
    gof[,-c(1:2)] <- round(gof[, -c(1:2)])

    # DIF effects table + main effects
    est <- lapply(dif_vars, function(x) {

        # DIF effects
        r <- sapply(dif_summaries[[x]]$est, \(y) {
            paste0(
              format(round(y$xsi, digits), nsmall = digits), " (",
              format(round(y$std, digits), nsmall = digits), ")"
            )
        })
        colnames(r) <- paste(x, colnames(r))

        # Main effects
        m <- sapply(dif_summaries[[x]]$mne, \(y) {
            paste0(
              format(round(y$Unstandardized, digits), nsmall = digits), " (",
              format(round(y$Standardized, digits), nsmall = digits), ")"
            )
        })
        colnames(m) <- paste(x, colnames(m))

        # Combine
        rm <- rbind(r, m)
        rm <- cbind(item = c(dif_summaries[[x]]$est[[1]]$item,
                             "Main effect (DIF model)",
                             "Main effect (Main effect model)"), rm)
        dplyr::as_tibble(rm)
    })

    # Combine DIF variables
    est <- Reduce(function(e1, e2) {dplyr::full_join(e1, e2, by = "item")}, est)

    # Reorder
    est$ord <- rep(NA, nrow(est))
    itm <- est$item %in% vars$item
    est$ord[itm] <- sapply(est$item[itm], function(x) {
      which(vars$item[vars$item %in% est$item] == x)
    })
    est$ord[!itm] <- c(nrow(est)-1, nrow(est))
    est <- dplyr::arrange(est, by = ord)
    est$ord <- NULL

    # Create TR table
    dif_tr_tables <- list(gof = gof, estimates = est)

    # Save results
    if (save) {
        name <- scaling:::create_name(
            paste0("dif_", irt_type, "_TR"), name_group, ".xlsx"
        )

        if(suf_item_names) {
           dif_tr_tables[["estimates"]][["item"]] <- scaling:::create_suf_names(
             vars_name = dif_tr_tables[["estimates"]][["item"]])
        }

        scaling:::save_table(
            dif_tr_tables,
            filename = name,
            path = path,
            overwrite = overwrite,
            show_rownames = FALSE
        )
    }

    # Return results
    return(dif_tr_tables)
}


#' Print DIF summaries to console
#'
#' @param resp  data.frame; includes all DIF variables
#' @param diflist list; return object of dif_model(); with main and dif model
#' @param res list; return object of dif_summary()
#' @param dif_threshold numeric scalar; indicates absolute threshold of
#' problematic DIF (defaults to 0.5)
#'
#' @export
print_dif_summary <- function(resp, diflist, res, dif_threshold = 0.5) {

    dif_var <- diflist$dif_var

    message("\nRESULTS FOR THE DIF VARIABLE '", dif_var, "':")

    # facets and group counts
    message("\nFacets and group counts:\n")
    print(res$facets)

    # information criteria table
    message("\nInformation criteria:\n")
    print(res$gof)

    # main effects table

    message("\nMain effects of DIF model and main effects model:\n")

    for (i  in names(res$mne)) {
        cat(paste0("Comparison ", i, ":\n"))
        print(res$mne[[i]])
    }

    # problematic dif values (significant p-value, larger than 0.5 logits)
    message("\nItems exhibiting problematic DIF (|xsi| >= ", dif_threshold, "):\n")

    for (i  in names(res$est)) {
        cat(paste0("Comparison ", i, ":\n"))
        f <- abs(res$est[[i]]$xsi) >= dif_threshold
        if (any(f)) {
            sig <- res$est[[i]]$p < .05
            res$est[[i]]$p <- paste0(round(res$est[[i]]$p, 3), ifelse(sig, "*", ""))
            print(res$est[[i]][f, ])
            if (any(sig)) cat("\n*: p < .05")
        } else {
            cat("No items found.")
        }
        cat("\n\n")
    }
}

#' Test DIF data
#'
#' @param resp  data.frame; contains item responses with items as variables and
#' persons as rows; y in {0, 1} for binary data and y in {0, 1, ... k-1} for
#' polytomous responses with k categories; missing values (default -999 to -1)
#' are coded as NA internally; additionally includes ID_t as a person identifier
#' and all variables that are further defined in the function arguments
#' @param vars data.frame; contains information about items with items as rows;
#' includes variable 'item' containing item names; additionally includes all
#' variables that are further defined in the function arguments
#' @param valid  string; defines name of logical variable in resp that indicates
#' (in)valid cases
#' @param mvs named integer vector; contains user-defined missing values
#' @param dif_vars character vector; contains the variable name(s) to be tested
#'   for DIF (e.g., "gender")
#' @param scoring string; defines name of numerical variable in vars that
#' contains the scoring factor to be applied to loading matrix
#' @param pweights character; defines name of numerical variable in resp that
#' contains person weights as passed to TAM-function
#' @param warn  logical; whether to print warnings (should be set to TRUE)
#'
#' @noRd
test_dif_data <- function(resp,
                          vars,
                          dif_vars,
                          valid = NULL,
                          mvs = NULL,
                          scoring = NULL,
                          pweights = NULL,
                          warn = TRUE) {

    scaling:::check_logicals(resp, "resp", valid, warn = warn)
    scaling:::check_variables(resp, "resp", dif_vars)

    if (!is.null(scoring))
        scaling:::check_numerics(vars, "vars", scoring, check_invalid = TRUE)

    if (!is.null(pweights))
        scaling:::check_numerics(resp, "resp", pweights, check_invalid = TRUE)

    if (warn) scaling:::is_null_mvs_valid(mvs = mvs, valid = valid)
}<|MERGE_RESOLUTION|>--- conflicted
+++ resolved
@@ -670,12 +670,8 @@
 #' @export
 
 dif_summary <- function(diflist, vars, print = TRUE, save = TRUE,
-<<<<<<< HEAD
-                        path = here::here('Tables'), dif_threshold = 0.5,
-=======
-                        path = 'Tables', dif_threshold = 0.5,
+                        path = 'Tables', dif_threshold = 0.5, 
                         suf_item_names = FALSE,
->>>>>>> 90501399
                         overwrite = FALSE, name_group = NULL, digits = 3L) {
     # information criteria for DIF and main model
     # main effects of main and DIF model + standardized
